import { describe, it, expect, vi, beforeEach } from 'vitest';
import { mount } from '@vue/test-utils';
import { createI18n } from 'vue-i18n';
import AuthButtons from '../AuthButtons.vue';

// Mock Firebase
const firebaseMock = vi.hoisted(() => ({
  signInWithPopup: vi.fn(),
}));
vi.mock('@/plugins/firebase', () => ({
  GoogleAuthProvider: vi.fn(),
  GithubAuthProvider: vi.fn(),
  signInWithPopup: firebaseMock.signInWithPopup,
  auth: {},
  fireuser: { uid: null },
}));

// Mock router
const mockPush = vi.fn();
vi.mock('vue-router', () => ({
  useRouter: () => ({
    push: mockPush,
  }),
}));

// Mock DataMigrationService
vi.mock('@/utils/DataMigrationService', () => ({
  default: {
    hasLocalData: vi.fn(() => false),
  },
}));

describe('AuthButtons', () => {
  beforeEach(() => {
    vi.clearAllMocks();
    firebaseMock.signInWithPopup.mockResolvedValue({ user: { uid: 'uid-123' } });
  });

<<<<<<< HEAD
  const mountWithStubs = () =>
    mount(AuthButtons, {
      global: {
=======
  const mountWithStubs = () => {
    const i18n = createI18n({
      locale: 'en',
      messages: {
        en: {
          auth: {
            consent: {
              full: 'By continuing you agree to the TarkovTracker {terms} and {privacy}.',
              terms: 'Terms of Service',
              privacy: 'Privacy Policy',
            },
          },
        },
      },
    });

    return mount(AuthButtons, {
      global: {
        plugins: [i18n],
>>>>>>> 77dfcab6
        stubs: {
          'router-link': {
            name: 'RouterLinkStub',
            props: {
              to: {
                type: [String, Object],
                default: '/',
              },
            },
            template: `<a :href="typeof to === 'string' ? to : to?.path || '/'"><slot /></a>`,
          },
        },
      },
    });
<<<<<<< HEAD
=======
  };
>>>>>>> 77dfcab6

  it('renders auth buttons correctly', () => {
    const wrapper = mountWithStubs();

    expect(wrapper.find('.auth-card').exists()).toBe(true);
    expect(wrapper.find('.google-btn').exists()).toBe(true);
    expect(wrapper.find('.github-btn').exists()).toBe(true);
    expect(wrapper.text()).toContain('Sign in to access your account');
    expect(wrapper.text()).toContain('Continue with Google');
    expect(wrapper.text()).toContain('Continue with GitHub');
  });

  it('handles Google button click', async () => {
    const wrapper = mountWithStubs();
    const googleBtn = wrapper.find('.google-btn');

    expect(googleBtn.exists()).toBe(true);

    // Just verify we can click without errors
    await googleBtn.trigger('click');
    expect(wrapper.vm).toBeTruthy();
  });

  it('handles GitHub button click', async () => {
    const wrapper = mountWithStubs();
    const githubBtn = wrapper.find('.github-btn');

    expect(githubBtn.exists()).toBe(true);

    // Just verify we can click without errors
    await githubBtn.trigger('click');
    expect(wrapper.vm).toBeTruthy();
  });

  it('renders privacy and terms links', () => {
    const wrapper = mountWithStubs();

    const privacyLink = wrapper.find('[href="/privacy"]');
    const termsLink = wrapper.find('[href="/terms"]');

    expect(privacyLink.exists()).toBe(true);
    expect(privacyLink.text()).toBe('Privacy Policy');
    expect(termsLink.exists()).toBe(true);
    expect(termsLink.text()).toBe('Terms of Service');
  });

  it('has correct button styling classes', () => {
    const wrapper = mountWithStubs();

    const googleBtn = wrapper.find('.google-btn');
    const githubBtn = wrapper.find('.github-btn');

    expect(googleBtn.classes()).toContain('auth-btn');
    expect(githubBtn.classes()).toContain('auth-btn');
    expect(githubBtn.classes()).toContain('github-btn');
  });
});<|MERGE_RESOLUTION|>--- conflicted
+++ resolved
@@ -36,11 +36,6 @@
     firebaseMock.signInWithPopup.mockResolvedValue({ user: { uid: 'uid-123' } });
   });
 
-<<<<<<< HEAD
-  const mountWithStubs = () =>
-    mount(AuthButtons, {
-      global: {
-=======
   const mountWithStubs = () => {
     const i18n = createI18n({
       locale: 'en',
@@ -60,7 +55,6 @@
     return mount(AuthButtons, {
       global: {
         plugins: [i18n],
->>>>>>> 77dfcab6
         stubs: {
           'router-link': {
             name: 'RouterLinkStub',
@@ -75,10 +69,7 @@
         },
       },
     });
-<<<<<<< HEAD
-=======
   };
->>>>>>> 77dfcab6
 
   it('renders auth buttons correctly', () => {
     const wrapper = mountWithStubs();
