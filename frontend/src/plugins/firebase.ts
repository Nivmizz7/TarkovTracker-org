--- conflicted
+++ resolved
@@ -1,10 +1,6 @@
 import { reactive } from 'vue';
 import { initializeApp, type FirebaseOptions } from 'firebase/app';
-<<<<<<< HEAD
-import { getAnalytics, isSupported, setAnalyticsCollectionEnabled } from 'firebase/analytics';
-=======
 import { getAnalytics, setAnalyticsCollectionEnabled, type Analytics } from 'firebase/analytics';
->>>>>>> 77dfcab6
 import {
   getAuth,
   onAuthStateChanged,
@@ -140,21 +136,6 @@
     logger.error('Error connecting to Firebase emulators:', error);
   }
 }
-<<<<<<< HEAD
-
-// Analytics collection functions
-export const enableAnalyticsCollection = async (): Promise<void> => {
-  if (await isSupported()) {
-    setAnalyticsCollectionEnabled(analytics, true);
-  }
-};
-
-export const disableAnalyticsCollection = (): void => {
-  try {
-    setAnalyticsCollectionEnabled(analytics, false);
-  } catch (error) {
-    console.warn('Error disabling analytics collection:', error);
-=======
 let analyticsInstance: Analytics | undefined;
 
 const ensureAnalytics = () => {
@@ -196,7 +177,6 @@
     } catch (error) {
       logger.error('Unable to disable Firebase Analytics collection:', error);
     }
->>>>>>> 77dfcab6
   }
 };
 
