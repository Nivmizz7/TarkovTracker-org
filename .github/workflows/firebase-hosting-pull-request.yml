# This file was auto-generated by the Firebase CLI
# https://github.com/firebase/firebase-tools

name: Deploy to Firebase Hosting on PR
on: 
<<<<<<< HEAD
  pull_request_target:
    [opened, synchronize]
=======
  pull_request:
    paths:
      - 'src/**'
      - '*.js'
      - '*.json'
>>>>>>> 61f6458c

jobs:
  build_and_preview:
    name: Build and Preview
    runs-on: ubuntu-latest
    steps:
      - name: Check out source code
        uses: actions/checkout@v2
        with:
          submodules: recursive
          
      - name: Set up build environment
        run: npm install

      - name: Deploy to Firebase Hosting Preview Channel
        uses: FirebaseExtended/action-hosting-deploy@v0
        with:
          repoToken: '${{ secrets.GITHUB_TOKEN }}'
          firebaseServiceAccount: '${{ secrets.FIREBASE_SERVICE_ACCOUNT_TARKOVTRACKER_STAGING }}'
          projectId: tarkovtracker-staging
        env:
          FIREBASE_CLI_PREVIEWS: hostingchannels<|MERGE_RESOLUTION|>--- conflicted
+++ resolved
@@ -3,16 +3,12 @@
 
 name: Deploy to Firebase Hosting on PR
 on: 
-<<<<<<< HEAD
   pull_request_target:
-    [opened, synchronize]
-=======
-  pull_request:
+    types: [opened, synchronize]
     paths:
       - 'src/**'
       - '*.js'
       - '*.json'
->>>>>>> 61f6458c
 
 jobs:
   build_and_preview:
