--- conflicted
+++ resolved
@@ -63,18 +63,6 @@
 database-debug.log
 firebase-debug.log
 firestore-debug.log
-<<<<<<< HEAD
 pubsub-debug.log
 
-# Task files
-# tasks.json
-# tasks/
-
-# AI IDE directories
-.claude*
-.factory*
-.gemini*
-/bmad
-=======
-pubsub-debug.log
->>>>>>> ce4953cd
+/bmad